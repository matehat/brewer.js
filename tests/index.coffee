_ = require 'underscore'
color = require('ansi-color').set

runTests = (tests, cb) ->
  i = 0
  if tests instanceof Array
    next = ->
      if i < tests.length
        runTests tests[i++], next
    
    next()
  else
    keys = _.without _.keys(tests), 'setup', 'clean'
    tests.setup?() if tests.setup?
    next = ->
      if i < keys.length
        key = keys.shift()
        console.log color("Testing", "green"), color(key, 'underline')
        tests[key] next
      else
        tests.clean?()
        cb()
      
    next()


exports.OK = (msg) -> console.log color("  ✔", "green"), msg

runTests [
  require('./js').tests
<<<<<<< HEAD
#  require('./css').tests
  require('./formula').tests
=======
  require('./css').tests
  require('./templates').tests
>>>>>>> 35faba49
]<|MERGE_RESOLUTION|>--- conflicted
+++ resolved
@@ -28,11 +28,7 @@
 
 runTests [
   require('./js').tests
-<<<<<<< HEAD
 #  require('./css').tests
   require('./formula').tests
-=======
-  require('./css').tests
   require('./templates').tests
->>>>>>> 35faba49
 ]